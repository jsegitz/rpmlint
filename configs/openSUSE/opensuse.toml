# Configuration for the rpmlint utility.

# Configuration options used by the checks
CompressExtension = ""
UseVarLockSubsys = false
UseVersionInChangelog = false
BadnessThreshold = 999

# Enabled checks for the rpmlint to be run (besides the default set)
Checks = [
    "BashismsCheck",
    "TmpFilesCheck",
    "SysVInitOnSystemdCheck",
    "SharedLibraryPolicyCheck",

    # Checks present at opensuse branch only
    "BrandingPolicyCheck",
    "DeviceFilesCheck",
    "FileDigestCheck",
    "FilelistCheck",
    "KMPPolicyCheck",
    "PolkitCheck",
    "SystemdInstallCheck",
    "SUIDPermissionsCheck",
    "WorldWritableCheck",
]


Filters = [
# Stuff autobuild takes care about
    '.*invalid-version.*',
    '.*invalid-packager.*',
    '.*not-standard-release-extension.*',
    '.*invalid-buildhost.*',
    '.*executable-in-library-package.*',
    '.*non-versioned-file-in-library-package.*',
    '.*hardcoded-path-in-buildroot-tag.*',
    '.*no-buildroot-tag.*',
    '.*cross-directory-hard-link.*',

# Do not validate package rpm groups
    '.*devel-package-with-non-devel-group.*',
    '.*no-group-tag.*',
    '.*non-standard-group.*',

# Output filters
    '.*spurious-bracket-in-.*',
    '.*one-line-command-in-.*',
    ' dir-or-file-in-opt ',  # handled by CheckFilelist.py
    ' dir-or-file-in-usr-local ',  # handled by CheckFilelist.py
    ' non-standard-dir-in-usr ',  # handled by CheckFilelist.py
    'incoherent-version-in-changelog',
    ' no-signature',
    ' symlink-crontab-file',  #bnc591431
    ' without-chkconfig',
    'unstripped-binary-or-object.*\.ko',
    ' no-chkconfig',
    ' subsys-not-used',
    ' dangerous-command.*',
    ' setuid-binary.*',
    'subdir-in-bin /sbin/conf.d/',
    '.* nss_db non-standard-dir-in-var db',
    'non-standard-dir-in-usr openwin',
    'ibcs2 non-standard-dir-in-usr i486-sysv4',
    'shlibs5 non-standard-dir-in-usr i486-linux-libc5',
    'explicit-lib-dependency libtool',

# Filesystem package needs special exceptions
    '^filesystem\..*: dir-or-file-in-var-run',
    '^filesystem\..*: dir-or-file-in-var-lock',
    '^filesystem\..*: dir-or-file-in-var-tmp',
    '^filesystem\..*: dir-or-file-in-var-run',
    '^filesystem\..*: dir-or-file-in-var-lock',
    '^filesystem\..*: dir-or-file-in-usr-tmp',
    '^filesystem\..*: dir-or-file-in-tmp',
    '^filesystem\..*: dir-or-file-in-mnt',
    '^filesystem\..*: dir-or-file-in-home',
    '^filesystem\..*: hidden-file-or-dir /root/.gnupg',
    '^filesystem\..*: hidden-file-or-dir /root/.gnupg',
    '^filesystem\..*: hidden-file-or-dir /etc/skel/.config',
    '^filesystem\..*: hidden-file-or-dir /etc/skel/.local',
    '^filesystem\..*: hidden-file-or-dir /tmp/.X11-unix',
    '^filesystem\..*: hidden-file-or-dir /tmp/.ICE-unix',
    '^filesystem\..*: hidden-file-or-dir /etc/skel/.fonts',
    '^filesystem\..*: filelist-forbidden-fhs23',
    '^filesystem\..*: filelist-forbidden-opt',
    '^filesystem\..*: non-standard-uid /var/lib/nobody nobody',
    '^filesystem\..*: missing-dependency-to-cron',
# has arch specific dirs in /usr
    '^filesystem\..*: no-binary',

# Suppress any errors about internal packages
    '^qa\S+: [EWI]:',
    '^\S*(?:INTERNAL|internal)\.\S+: [EWI]:',

# Exceptions for devel-files
    'devel-file-in-non-devel-package.*/boot/vmlinuz-.*autoconf.h',
    'devel-file-in-non-devel-package.*/usr/src/linux-',
    'devel-file-in-non-devel-package.*/usr/share/systemtap',
    '-(?:examples|doc)\.\S+: \w: devel-file-in-non-devel-package',
    'java\S+-demo\.\S+: \w: devel-file-in-non-devel-package',
    'avr-libc\.\S+: \w: devel-file-in-non-devel-package',
    'cross-.*devel-file-in-non-devel-package',
    'cmake.*devel-file-in-non-devel-package',
    'gcc\d\d.*devel-file-in-non-devel-package',
    'OpenOffice_org-sdk\.\S+: \w: devel-file-in-non-devel-package',
    'wnn-sdk\.\S+: \w: devel-file-in-non-devel-package',
    'ocaml\.\S+: \w: devel-file-in-non-devel-package',
    'xorg-x11-server-sdk\.\S+: \w: devel-file-in-non-devel-package',
    'linux-kernel-headers\.\S+: \w: devel-file-in-non-devel-package',
    ' devel-file-in-non-devel-package.*-config',
    'libtool\.\S+: \w: devel-file-in-non-devel-package',
    'sdb.* dangling-relative-symlink /usr/share/doc/sdb/.*/gifs ../gifs',
    'kernel-modules-not-in-kernel-packages',

# SUSE kmp's don't need manual depmod (bnc#456048)
    'module-without-depmod-postin',
    'postin-with-wrong-depmod',
    'module-without-depmod-postun',
    'postun-with-wrong-depmod',
    'configure-without-libdir-spec',
    'conffile-without-noreplace-flag /etc/init.d',
    'use-of-RPM_SOURCE_DIR',
    'use-tmp-in-',
    'symlink-contains-up-and-down-segments /var/lib/named',
    'no-ldconfig-symlink',
    'aaa_base\.\S+: \w: use-of-home-in-%post',
    'description-line-too-long',
    'hardcoded-library-path',

# Doesn't seem to make sense
    'invalid-ldconfig-symlink',
    'invalid-soname',
    'library-not-linked-against-libc',
    'only-non-binary-in-usr-lib',
    'outside-libdir-files',

# We want these files
    ' perl-temp-file ',
    ' hidden-file-or-dir .*/\.packlist',
    ' hidden-file-or-dir .*/\.directory',
    'perl-.*no-binary',
    ' no-major-in-name ',

# We check for that already
    'dangling-relative-symlink',
    ' lib-package-without-%mklibname',
    ' requires-on-release',
    ' non-executable-script /etc/profile.d/',
    ' non-executable-script /var/adm/fillup-templates/',
    ' init-script-name-with-dot ',
    '.* statically-linked-binary /sbin/ldconfig',
    '.* statically-linked-binary /sbin/init',
    'valgrind.* statically-linked-binary',
    'ldconfig-post.*/ddiwrapper/wine/',
    'glibc\.\S+: \w: statically-linked-binary /usr/sbin/glibc_post_upgrade',
    ' symlink-should-be-relative ',
    'libzypp.*shlib-policy-name-error.*libzypp',
    'libtool.*shlib-policy.*',

# Stuff that is currently too noisy, but might become relevant in the future
    ' prereq-use',
    ' file-not-utf8',
    ' tag-not-utf8',
    ' setup-not-quiet',
    ' no-cleaning-of-buildroot ',
    ' mixed-use-of-spaces-and-tabs ',
    ' prereq-use ',

# An issue with OBS, works with autobuild
    ' no-packager-tag',
    ' unversioned-explicit-provides ',
    ' unversioned-explicit-obsoletes ',
    ' service-default-enabled ',
    ' non-standard-dir-perm ',
    ' conffile-without-noreplace-flag ',
    ' non-standard-executable-perm ',
    ' jar-not-indexed ',
    ' uncompressed-zip ',
    ' %ifarch-applied-patch ',
    ' read-error ',
    ' init-script-without-chkconfig-postin ',
    ' init-script-without-chkconfig-preun ',
    ' postin-without-chkconfig ',
    ' preun-without-chkconfig ',
    ' no-dependency-on locales',
<<<<<<< HEAD
    ' binary-or-shlib-defines-rpath',
=======
    ' shlib-policy-name-error',
>>>>>>> 1fd71176
    ' executable-marked-as-config-file',
    ' log-files-without-logrotate',
    ' hardcoded-prefix-tag',
    ' no-documentation',
    ' multiple-specfiles',
    ' no-default-runlevel ',
    ' setgid-binary ',
    ' non-readable ',
    ' postin-without-ghost-file-creation ',

# Exceptions for filelist checks
    'nfs-client\.\S+: \w: filelist-forbidden-backup-file /var/lib/nfs/sm.bak',
    'perl\.\S+: \w: filelist-forbidden-perl-dir ',
    'info\.\S+: \w: info-dir-file .*/usr/share/info/dir',

# These packages are used for CD creation and are not supposed to be
# installed. It's still a dirty hack to make an exception. The
# packages should either be built in a separate project with
# different config or file be put somewhere below /opt/suse/*
    '(?:dosutils|skelcd|installation-images|yast2-slide-show|instlux|skelcd-.*|patterns-.*)\.\S+: \w: filelist-forbidden-fhs23 /CD1',

# Too noisy, and usually not something downstream packagers can fix
    ' incorrect-fsf-address ',
    ' no-manual-page-for-binary ',
    ' static-library-without-debuginfo /usr/lib(?:64)?/ghc-[\d\.]+/',

# Many places have shorter paths
    ' non-coherent-filename ',

# Mandriva specific stuff that we don't want
    ' invalid-build-requires ',
    ' no-provides ',

# Bash completion files are not scripts, do not require them marked as %config
    'W: non-conffile-in-etc /etc/bash_completion.d/',

# Info uses file triggers now (boo#1152169)
    ' info-files-without-install-info-postin' ,
    ' postin-without-install-info ',
    ' info-files-without-install-info-postun ',
]

BlockedFilters = [
    "cron-file-digest-mismatch",
    "cron-file-ghost",
    "cron-file-unauthorized",
    "cron-file-symlink",
    "dbus-file-digest-mismatch",
    "dbus-file-ghost",
    "dbus-file-unauthorized",
    "dbus-file-symlink",
    "device-mismatched-attrs",
    "device-unauthorized-file",
    "non-position-independent-executable",
    "pam-file-ghost",
    "pam-file-unauthorized",
    "permissions-directory-setuid-bit",
    "permissions-dir-without-slash",
    "permissions-file-as-dir",
    "permissions-file-digest-mismatch",
    "permissions-file-ghost",
    "permissions-file-unauthorized",
    "permissions-file-setuid-bit",
    "permissions-file-symlink",
    "permissions-fscaps",
    "permissions-incorrect",
    "permissions-incorrect-owner",
    "permissions-missing-postin",
    "permissions-missing-requires",
    "permissions-missing-verifyscript",
    "permissions-parse-error",
    "permissions-symlink",
    "polkit-file-ghost",
    "polkit-file-digest-mismatch",
    "polkit-file-unauthorized",
    "polkit-file-symlink",
    "polkit-ghost-file",
    "polkit-untracked-privilege",
    "polkit-user-privilege",
    "polkit-xml-exception",
    "world-writable-mismatched-attrs",
    "world-writable-unauthorized-file",
]

[DanglingSymlinkExceptions."/usr/share/doc/licenses/"]
path = "/usr/share/doc/licenses/"
name = "licenses"
[DanglingSymlinkExceptions."consolehelper$"]
path = "consolehelper$"
name = "usermode-consoleonly"

[[GhostFilesExceptions]]
package = "polkit-default-privs"
paths = [
    "/etc/polkit-1/rules.d/90-default-privs.rules",
]

[FileDigestLocation]

[FileDigestGroup]

[DeviceFilesWhitelist]

[WorldWritableWhitelist]

[Descriptions]
non-standard-uid = '''A file in this package is owned by an unregistered user id.
To register the user, please make a pull request to the rpmlint config file
configs/openSUSE/users-groups.toml in the rpmlint repository.
'''
non-standard-gid = '''A file in this package is owned by an unregistered group id.
To register the group, please make a pull request to the rpmlint config file
configs/openSUSE/users-groups.toml in the rpmlint repository.
'''
no-changelogname-tag = '''There is no changelog. Please insert a '%changelog' section heading in your
spec file and prepare your changes file using e.g. the 'osc vc' command.'''<|MERGE_RESOLUTION|>--- conflicted
+++ resolved
@@ -184,11 +184,6 @@
     ' postin-without-chkconfig ',
     ' preun-without-chkconfig ',
     ' no-dependency-on locales',
-<<<<<<< HEAD
-    ' binary-or-shlib-defines-rpath',
-=======
-    ' shlib-policy-name-error',
->>>>>>> 1fd71176
     ' executable-marked-as-config-file',
     ' log-files-without-logrotate',
     ' hardcoded-prefix-tag',
