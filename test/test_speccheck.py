import re

import pytest
from rpmlint.checks.SpecCheck import SpecCheck
from rpmlint.filter import Filter

from Testing import CONFIG, get_tested_package, get_tested_spec_package


@pytest.fixture(scope='function', autouse=True)
def speccheck():
    CONFIG.info = True
    output = Filter(CONFIG)
    test = SpecCheck(CONFIG, output)
    return output, test


def test_check_include(tmpdir, speccheck):
    output, test = speccheck
    test.check_source(get_tested_package('source/CheckInclude', tmpdir))
    out = output.print_results(output.results)
    assert "specfile-error can't parse specfile" not in out
    assert 'no-buildroot-tag' in out
    assert 'E: specfile-error error: query of specfile' not in out


@pytest.mark.parametrize('package', ['spec/SpecCheck2', 'spec/SpecCheck3'])
def test_patch_not_applied(package, speccheck):
    output, test = speccheck
    pkg = get_tested_spec_package(package)
    test.check_spec(pkg)
    out = output.print_results(output.results)
    assert 'patch-not-applied' not in out


@pytest.mark.parametrize('package', ['spec/SpecCheck'])
def test_distribution_tags(package, speccheck):
    output, test = speccheck
    pkg = get_tested_spec_package(package)
    test.check_spec(pkg)
    out = output.print_results(output.results)
    assert 'patch-not-applied Patch3' in out
    assert not re.search(r'patch-not-applied Patch\b', out)
    assert not re.search('patch-not-applied Patch[0124567]', out)
    assert 'libdir-macro-in-noarch-package' not in out
    assert len(re.findall('macro-in-comment', out)) == 1
    assert 'unversioned-explicit-provides unversioned-provides' in out
    assert 'unversioned-explicit-provides versioned-provides' not in out
    assert 'unversioned-explicit-provides /' not in out
    assert 'unversioned-explicit-obsoletes unversioned-obsoletes' in out
    assert 'unversioned-explicit-obsoletes versioned-obsoletes' not in out
    assert 'unversioned-explicit-obsoletes /' not in out
    assert 'setup-not-quiet' in out


@pytest.mark.parametrize('package', ['spec/SpecCheck4'])
def test_forbidden_controlchars_found(package, speccheck):
    output, test = speccheck
    pkg = get_tested_spec_package(package)
    test.check_spec(pkg)
    out = output.print_results(output.results)
    assert 'E: forbidden-controlchar-found Requires:' in out
    assert 'E: forbidden-controlchar-found Provides:' in out
    assert 'E: forbidden-controlchar-found Obsoletes:' in out
    assert 'E: forbidden-controlchar-found Conflicts:' in out
    assert 'E: forbidden-controlchar-found %changelog:' in out


@pytest.mark.parametrize('package', ['source/no-spec-file'])
def test_check_no_spec_file(tmpdir, package, speccheck):
    """Test if spec file is not found inside RPM metadata."""
    output, test = speccheck
    test.check(get_tested_package(package, tmpdir))
    out = output.print_results(output.results)
    assert 'E: no-spec-file' in out


@pytest.mark.parametrize('package', ['source/CheckInclude'])
def test_check_no_spec_file_not_applied(tmpdir, package, speccheck):
    """Test if there is no spec file inside RPM metadata."""
    output, test = speccheck
    test.check(get_tested_package(package, tmpdir))
    out = output.print_results(output.results)
    assert 'E: no-spec-file' not in out


@pytest.mark.parametrize('package', ['spec/non-utf8-spec-file'])
def test_check_non_utf8_spec_file(package, speccheck):
    """Test if specfile does not have UTF-8 character encoding."""
    output, test = speccheck
    pkg = get_tested_spec_package(package)
    test.check_spec(pkg)
    out = output.print_results(output.results)
    assert 'E: non-utf8-spec-file' in out


@pytest.mark.parametrize('package', ['spec/SpecCheckTemp'])
def test_check_non_utf8_spec_file_not_applied(package, speccheck):
    """Test if specfile has UTF-8 character encoding."""
    output, test = speccheck
    pkg = get_tested_spec_package(package)
    test.check_spec(pkg)
    out = output.print_results(output.results)
    assert 'E: non-utf8-spec-file' not in out


@pytest.mark.parametrize('package', ['source/invalid-spec-name'])
def test_check_invalid_spec_name(tmpdir, package, speccheck):
    """Test if specfile name does not matches the ('Name: ') tag."""
    output, test = speccheck
    test.check(get_tested_package(package, tmpdir))
    out = output.print_results(output.results)
    assert 'E: invalid-spec-name' in out


@pytest.mark.parametrize('package', ['source/CheckInclude'])
def test_check_invalid_spec_name_not_applied(tmpdir, package, speccheck):
    """Test if specfile has specfile name as ('Name: ') tag."""
    output, test = speccheck
    test.check(get_tested_package(package, tmpdir))
    out = output.print_results(output.results)
    assert 'E: invalid-spec-name' not in out


@pytest.mark.parametrize('package', ['spec/non-break-space'])
def test_check_non_break_space(package, speccheck):
    """Test if specfile has a nbsp character."""
    output, test = speccheck
    pkg = get_tested_spec_package(package)
    test.check_spec(pkg)
    out = output.print_results(output.results)
    assert 'W: non-break-space' in out


@pytest.mark.parametrize('package', ['spec/SpecCheck2'])
def test_check_non_break_space_not_applied(package, speccheck):
    """Test if specfile does not have any nbsp character."""
    output, test = speccheck
    pkg = get_tested_spec_package(package)
    test.check_spec(pkg)
    out = output.print_results(output.results)
    assert 'W: non-break-space' not in out


@pytest.mark.parametrize('package', ['spec/rpm-buildroot-usage'])
def test_check_rpm_buildroot_usage_under_prep(package, speccheck):
    """Test if specfile has buildroot macro under %prep."""
    output, test = speccheck
    pkg = get_tested_spec_package(package)
    test.check_spec(pkg)
    out = output.print_results(output.results)
    assert 'E: rpm-buildroot-usage' in out


@pytest.mark.parametrize('package', ['spec/SpecCheckTemp'])
def test_check_rpm_buildroot_usage_under_build(package, speccheck):
    """Test if specfile has buildroot macro under %build."""
    output, test = speccheck
    pkg = get_tested_spec_package(package)
    test.check_spec(pkg)
    out = output.print_results(output.results)
    assert 'E: rpm-buildroot-usage' in out


@pytest.mark.parametrize('package', ['spec/SpecCheck2'])
def test_check_rpm_buildroot_usage_not_applied(package, speccheck):
    """Test if specfile does not have buildroot macro inside specfile."""
    output, test = speccheck
    pkg = get_tested_spec_package(package)
    test.check_spec(pkg)
    out = output.print_results(output.results)
    assert 'E: rpm-buildroot-usage' not in out


@pytest.mark.parametrize('package', ['spec/rpm-buildroot-usage-shell-var'])
def test_check_rpm_buildroot_usage_shell_var(package, speccheck):
    """Test detection of $RPM_BUILD_ROOT shell variable in %prep/%build"""
    output, test = speccheck
    pkg = get_tested_spec_package(package)
    test.check_spec(pkg)
    out = output.print_results(output.results)
    assert 'E: rpm-buildroot-usage %prep' not in out
    assert out.count('E: rpm-buildroot-usage %build') == 2


@pytest.mark.parametrize('package', ['spec/make-check-outside-check-section'])
def test_check_make_check_outside_check_section(package, speccheck):
    """Test if specfile has `make check` outside %check."""
    output, test = speccheck
    pkg = get_tested_spec_package(package)
    test.check_spec(pkg)
    out = output.print_results(output.results)
    assert 'W: make-check-outside-check-section' in out


@pytest.mark.parametrize('package', ['spec/SpecCheckTemp'])
def test_check_make_check_inside_check_section(package, speccheck):
    """Test if specfile has `make check` inside all the required
    ('check', 'changelog', 'package', 'description') section.
    """
    output, test = speccheck
    pkg = get_tested_spec_package(package)
    test.check_spec(pkg)
    out = output.print_results(output.results)
    assert 'W: make-check-outside-check-section' not in out


@pytest.mark.parametrize('package', ['spec/SpecCheck2'])
def test_check_make_check_outside_not_applied(package, speccheck):
    """Test if specfile does not have any `make check`."""
    output, test = speccheck
    pkg = get_tested_spec_package(package)
    test.check_spec(pkg)
    out = output.print_results(output.results)
    assert 'W: make-check-outside-check-section' not in out


@pytest.mark.parametrize('package', ['spec/setup-not-quiet'])
def test_check_setup_not_quiet(package, speccheck):
    """Test if specfile does not have %setup -q macro."""
    output, test = speccheck
    pkg = get_tested_spec_package(package)
    test.check_spec(pkg)
    out = output.print_results(output.results)
    assert 'W: setup-not-quiet' in out


@pytest.mark.parametrize('package', ['spec/SpecCheckTemp'])
def test_check_setup_is_quiet(package, speccheck):
    """Test if specfile has a %setup -q macro."""
    output, test = speccheck
    pkg = get_tested_spec_package(package)
    test.check_spec(pkg)
    out = output.print_results(output.results)
    assert 'W: setup-not-quiet' not in out


@pytest.mark.parametrize('package', ['spec/SpecCheck2'])
def test_check_setup_not_quiet_not_applied(package, speccheck):
    """Test if specfile does not have a setup macro."""
    output, test = speccheck
    pkg = get_tested_spec_package(package)
    test.check_spec(pkg)
    out = output.print_results(output.results)
    assert 'W: setup-not-quiet' not in out


@pytest.mark.parametrize('package', ['spec/setup-not-in-prep'])
def test_check_setup_not_in_prep(package, speccheck):
    """Test if specfile does not have %setup inside %prep."""
    output, test = speccheck
    pkg = get_tested_spec_package(package)
    test.check_spec(pkg)
    out = output.print_results(output.results)
    assert 'W: setup-not-in-prep' in out


@pytest.mark.parametrize('package', ['spec/SpecCheckTemp'])
def test_check_setup_inside_prep(package, speccheck):
    """Test if specfile has %setup inside %prep."""
    output, test = speccheck
    pkg = get_tested_spec_package(package)
    test.check_spec(pkg)
    out = output.print_results(output.results)
    assert 'W: setup-not-in-prep' not in out


@pytest.mark.parametrize('package', ['spec/SpecCheck2'])
def test_check_setup_not_in_prep_not_applied(package, speccheck):
    """Test if specfile has no %setup."""
    output, test = speccheck
    pkg = get_tested_spec_package(package)
    test.check_spec(pkg)
    out = output.print_results(output.results)
    assert 'W: setup-not-in-prep' not in out


@pytest.mark.parametrize('package', ['spec/%autopatch-not-in-prep'])
def test_check_autopatch_not_in_prep(package, speccheck):
    """Test if specfile does not have %autopatch inside %prep."""
    output, test = speccheck
    pkg = get_tested_spec_package(package)
    test.check_spec(pkg)
    out = output.print_results(output.results)
    assert 'W: %autopatch-not-in-prep' in out


@pytest.mark.parametrize('package', ['spec/SpecCheckTemp'])
def test_check_autopatch_in_prep(package, speccheck):
    """Test if specfile has %autopatch inside %prep."""
    output, test = speccheck
    pkg = get_tested_spec_package(package)
    test.check_spec(pkg)
    out = output.print_results(output.results)
    assert 'W: %autopatch-not-in-prep' not in out


@pytest.mark.parametrize('package', ['spec/SpecCheck2'])
def test_check_autopatch_not_in_prep_not_applied(package, speccheck):
    """Test if specfile has no %autopatch."""
    output, test = speccheck
    pkg = get_tested_spec_package(package)
    test.check_spec(pkg)
    out = output.print_results(output.results)
    assert 'W: %autopatch-not-in-prep' not in out


@pytest.mark.parametrize('package', ['spec/%autosetup-not-in-prep'])
def test_check_autosetup_not_in_prep(package, speccheck):
    """Test if specfile does not have %autosetup inside %prep."""
    output, test = speccheck
    pkg = get_tested_spec_package(package)
    test.check_spec(pkg)
    out = output.print_results(output.results)
    assert 'W: %autosetup-not-in-prep' in out


@pytest.mark.parametrize('package', ['spec/SpecCheckTemp'])
def test_check_autosetup_inside_prep(package, speccheck):
    """Test if specfile has %autosetup in %prep."""
    output, test = speccheck
    pkg = get_tested_spec_package(package)
    test.check_spec(pkg)
    out = output.print_results(output.results)
    assert 'W: %autosetup-not-in-prep' not in out


@pytest.mark.parametrize('package', ['spec/SpecCheck2'])
def test_check_autosetup_not_in_prep_not_applied(package, speccheck):
    """Test if specfile has no %autosetup."""
    output, test = speccheck
    pkg = get_tested_spec_package(package)
    test.check_spec(pkg)
    out = output.print_results(output.results)
    assert 'W: %autosetup-not-in-prep' not in out


@pytest.mark.parametrize('package', ['spec/use-of-RPM-SOURCE-DIR'])
def test_check_use_of_rpm_source_dir(package, speccheck):
    """Test if specfile consist of $RPM_SOURCE_DIR or %{_sourcedir}."""
    output, test = speccheck
    pkg = get_tested_spec_package(package)
    test.check_spec(pkg)
    out = output.print_results(output.results)
    assert 'E: use-of-RPM_SOURCE_DIR' in out


@pytest.mark.parametrize('package', ['spec/SpecCheck2'])
def test_check_use_of_rsd_not_applied(package, speccheck):
    """rsd: RPM_SOURCE_DIR
    Test if specfile does not consist of $RPM_SOURCE_DIR or %{_sourcedir}.
    """
    output, test = speccheck
    pkg = get_tested_spec_package(package)
    test.check_spec(pkg)
    out = output.print_results(output.results)
    assert 'E: use-of-RPM_SOURCE_DIR' not in out


@pytest.mark.parametrize('package', ['spec/configure-without-libdir-spec'])
def test_check_configure_without_libdir_spec(package, speccheck):
    """Test if specfile does not have options augmented with --libdir."""
    output, test = speccheck
    pkg = get_tested_spec_package(package)
    test.check_spec(pkg)
    out = output.print_results(output.results)
    assert 'W: configure-without-libdir-spec' in out


@pytest.mark.parametrize('package', ['spec/SpecCheck2'])
def test_check_cwls_not_applied(package, speccheck):
    """cwls: configure-without-libdir-spec
    Test if specfile has options augmented with --libdir.
    """
    output, test = speccheck
    pkg = get_tested_spec_package(package)
    test.check_spec(pkg)
    out = output.print_results(output.results)
    assert 'W: configure-without-libdir-spec' not in out


@pytest.mark.parametrize('package', ['spec/hardcoded-library-path'])
def test_check_hardcoded_library_path(package, speccheck):
    """Test if specfile has hardcoded library path."""
    output, test = speccheck
    pkg = get_tested_spec_package(package)
    test.check_spec(pkg)
    out = output.print_results(output.results)
    assert 'E: hardcoded-library-path' in out


@pytest.mark.parametrize('package', ['spec/SpecCheck2'])
def test_check_hclp_not_applied(package, speccheck):
    """hclp: hardcoded library path
    Test if specfile does not have hardcoded library path.
    """
    output, test = speccheck
    pkg = get_tested_spec_package(package)
    test.check_spec(pkg)
    out = output.print_results(output.results)
    assert 'E: hardcoded-library-path' not in out


@pytest.mark.parametrize('package', ['spec/obsolete-tag'])
def test_check_obsolete_tag(package, speccheck):
    """Test if specfile has obsolete-tag as Copyright or Serial."""
    output, test = speccheck
    pkg = get_tested_spec_package(package)
    test.check_spec(pkg)
    out = output.print_results(output.results)
    assert 'W: obsolete-tag 2' in out
    assert 'W: obsolete-tag Something' in out


@pytest.mark.parametrize('package', ['spec/SpecCheck2'])
def test_check_obsolete_tag_not_applied(package, speccheck):
    """Test if specfile does not have obsolete-tag as Copyright or Serial."""
    output, test = speccheck
    pkg = get_tested_spec_package(package)
    test.check_spec(pkg)
    out = output.print_results(output.results)
    assert 'W: obsolete-tag' not in out


@pytest.mark.parametrize('package', ['spec/hardcoded-path-in-buildroot-tag'])
def test_check_hardcoded_path_in_buildroot_tag(package, speccheck):
    """Test if specfile has hardoded path in buildroot tag."""
    output, test = speccheck
    pkg = get_tested_spec_package(package)
    test.check_spec(pkg)
    out = output.print_results(output.results)
    assert 'W: hardcoded-path-in-buildroot-tag /usr/bin/bash' in out


@pytest.mark.parametrize('package', ['spec/SpecCheck2'])
def test_check_hpbt_not_applied(package, speccheck):
    """hpbt: hardcoded-path-in-buildroot-tag
    Test if specfile does not have hardoded path in buildroot tag.
    """
    output, test = speccheck
    pkg = get_tested_spec_package(package)
    test.check_spec(pkg)
    out = output.print_results(output.results)
    assert 'W: hardcoded-path-in-buildroot-tag %{_tmppath}/%{name}-%{version}-%{release}-root-%(%{__id_u} -n)' not in out


@pytest.mark.parametrize('package', ['spec/buildarch-instead-of-exclusivearch-tag'])
def test_check_buildarch_instead_of_exclusivearch_tag(package, speccheck):
    """Test if specfile has BuildArch has any architecture beside noarch."""
    output, test = speccheck
    pkg = get_tested_spec_package(package)
    test.check_spec(pkg)
    out = output.print_results(output.results)
    assert 'E: buildarch-instead-of-exclusivearch-tag x86_64' in out
    assert 'E: buildarch-instead-of-exclusivearch-tag i586' in out


@pytest.mark.parametrize('package', ['spec/SpecCheck2'])
def test_check_biet_not_applied(package, speccheck):
    """biet: buildarch-instead-of-exclusivearch-tag
    Test if specfile has BuildArch with noarch.
    """
    output, test = speccheck
    pkg = get_tested_spec_package(package)
    test.check_spec(pkg)
    out = output.print_results(output.results)
    assert 'E: buildarch-instead-of-exclusivearch-tag noarch' not in out


@pytest.mark.parametrize('package', ['spec/hardcoded-packager-tag'])
def test_check_hardcoded_packager_tag(package, speccheck):
    """Test if specfile has hardcoded packager tag."""
    output, test = speccheck
    pkg = get_tested_spec_package(package)
    test.check_spec(pkg)
    out = output.print_results(output.results)
    assert 'W: hardcoded-packager-tag Someone' in out


@pytest.mark.parametrize('package', ['spec/SpecCheck2'])
def test_check_hardcoded_packager_tag_not_applied(package, speccheck):
    """Test if specfile does not have hardcoded packager tag."""
    output, test = speccheck
    pkg = get_tested_spec_package(package)
    test.check_spec(pkg)
    out = output.print_results(output.results)
    assert 'W: hardcoded-packager-tag' not in out


@pytest.mark.parametrize('package', ['spec/hardcoded-prefix-tag'])
def test_check_hardcoded_prefix_tag(package, speccheck):
    """Test if specfile has hardcoded prefix tag."""
    output, test = speccheck
    pkg = get_tested_spec_package(package)
    test.check_spec(pkg)
    out = output.print_results(output.results)
    assert 'W: hardcoded-prefix-tag' in out


@pytest.mark.parametrize('package', ['spec/SpecCheck2'])
def test_check_hardcoded_prefix_tag_not_applied(package, speccheck):
    """Test if specfile does not have hardcoded prefix tag."""
    output, test = speccheck
    pkg = get_tested_spec_package(package)
    test.check_spec(pkg)
    out = output.print_results(output.results)
    assert 'W: hardcoded-prefix-tag' not in out


@pytest.mark.parametrize('package', ['spec/prereq_use'])
def test_check_prereq_use(package, speccheck):
    """Test if specfile has tags such as PreReq(pre)
    or PreReq(post).
    """
    output, test = speccheck
    pkg = get_tested_spec_package(package)
    test.check_spec(pkg)
    out = output.print_results(output.results)
    assert 'E: prereq-use none' in out
    assert 'E: prereq-use none_other' in out


@pytest.mark.parametrize('package', ['spec/patch-not-applied'])
def test_check_prereq_use_not_found(package, speccheck):
    """Test if specfile has no PreReq tag value."""
    output, test = speccheck
    pkg = get_tested_spec_package(package)
    test.check_spec(pkg)
    out = output.print_results(output.results)
    assert 'E: prereq-use' not in out


@pytest.mark.parametrize('package', ['spec/mixed-use-of-spaces-and-tabs'])
def test_check_prereq_use_not_applied(package, speccheck):
    """Test if specfile has no PreReq tag value."""
    output, test = speccheck
    pkg = get_tested_spec_package(package)
    test.check_spec(pkg)
    out = output.print_results(output.results)
    assert 'E: prereq-use' not in out


@pytest.mark.parametrize('package', ['spec/buildprereq-use'])
def test_check_buildprereq_use(package, speccheck):
    """Test if specfile has buildprereq tag."""
    output, test = speccheck
    pkg = get_tested_spec_package(package)
    test.check_spec(pkg)
    out = output.print_results(output.results)
    assert 'E: buildprereq-use Something' in out


@pytest.mark.parametrize('package', ['spec/SpecCheck2'])
def test_check_buildprereq_use_not_applied(package, speccheck):
    """Test if specfile does not have buildprereq tag."""
    output, test = speccheck
    pkg = get_tested_spec_package(package)
    test.check_spec(pkg)
    out = output.print_results(output.results)
    assert 'E: buildprereq-use' not in out


@pytest.mark.parametrize('package', ['spec/forbidden-controlchar-found'])
def test_check_forbidden_controlchar_found(package, speccheck):
    """Test if specfile has forbidden controlchar
    in various parts of specfile.
    """
    output, test = speccheck
    pkg = get_tested_spec_package(package)
    test.check_spec(pkg)
    out = output.print_results(output.results)
    assert 'E: forbidden-controlchar-found' in out


@pytest.mark.parametrize('package', ['spec/SpecCheckTemp'])
def test_check_forbidden_controlchar_not_found(package, speccheck):
    """Test if specfile does not have forbidden controlchar
    in various parts of specfile.
    """
    output, test = speccheck
    pkg = get_tested_spec_package(package)
    test.check_spec(pkg)
    out = output.print_results(output.results)
    assert 'E: forbidden-controlchar-found' not in out


@pytest.mark.parametrize('package', ['spec/comparison-operator-in-deptoken'])
def test_check_coid(package, speccheck):
    """coid: comparison-operator-in-deptoken
    Test if specfile has comparison operator(>, =) in deptoken.
    """
    output, test = speccheck
    pkg = get_tested_spec_package(package)
    test.check_spec(pkg)
    out = output.print_results(output.results)
    assert 'W: comparison-operator-in-deptoken something>2.0' in out
    assert 'W: comparison-operator-in-deptoken Something>1.0' in out
    assert 'W: comparison-operator-in-deptoken Something=2.0' in out


@pytest.mark.parametrize('package', ['spec/SpecCheckTemp'])
def test_check_coid_found(package, speccheck):
    """coid: comparison-operator-in-deptoken
    Test if specfile has comparison operator(<, <=) in deptoken.
    """
    output, test = speccheck
    pkg = get_tested_spec_package(package)
    test.check_spec(pkg)
    out = output.print_results(output.results)
    assert 'W: comparison-operator-in-deptoken Someotherthing<1.0' in out
    assert 'W: comparison-operator-in-deptoken Someotherthing<=2.0' in out


@pytest.mark.parametrize('package', ['spec/SpecCheck2'])
def test_check_coid_is_found(package, speccheck):
    """coid: comparison-operator-in-deptoken
    Test if specfile has comparison operator(==, >=) in deptoken.
    """
    output, test = speccheck
    pkg = get_tested_spec_package(package)
    test.check_spec(pkg)
    out = output.print_results(output.results)
    assert 'W: comparison-operator-in-deptoken Oneanotherthing>=1.0' in out
    assert 'W: comparison-operator-in-deptoken Onelastthing==2.0' in out
    assert 'W: comparison-operator-in-deptoken source-for-second-rpm' not in out


@pytest.mark.parametrize('package', ['spec/%autopatch-not-in-prep'])
def test_check_coid_is_found_with_single_space(package, speccheck):
    """coid: comparison-operator-in-deptoken
    Test if specfile has comparison operator(>=, <=) with single space in deptoken.
    """
    output, test = speccheck
    pkg = get_tested_spec_package(package)
    test.check_spec(pkg)
    out = output.print_results(output.results)
    assert 'W: comparison-operator-in-deptoken Someotherthinwithsinglespace<=' in out


@pytest.mark.parametrize('package', ['spec/%autosetup-not-in-prep'])
def test_check_coid_is_found_with_double_space(package, speccheck):
    """coid: comparison-operator-in-deptoken
    Test if specfile has comparison operator(>=, <=) with single space in deptoken.
    """
    output, test = speccheck
    pkg = get_tested_spec_package(package)
    test.check_spec(pkg)
    out = output.print_results(output.results)
    assert 'W: comparison-operator-in-deptoken /Something' not in out


@pytest.mark.parametrize('package', ['spec/unversioned-explicit-version'])
def test_check_unversioned_explicit_version(package, speccheck):
    """Test if specfile has Provides: tag."""
    output, test = speccheck
    pkg = get_tested_spec_package(package)
    test.check_spec(pkg)
    out = output.print_results(output.results)
    assert 'W: unversioned-explicit-provides someones-something=%{version}' in out


@pytest.mark.parametrize('package', ['spec/%autosetup-not-in-prep'])
def test_check_unversioned_explicit_version_not_found(package, speccheck):
    """Test if specfile has Provides: /something tag."""
    output, test = speccheck
    pkg = get_tested_spec_package(package)
    test.check_spec(pkg)
    out = output.print_results(output.results)
    assert 'W: unversioned-explicit-provides /something' not in out


@pytest.mark.parametrize('package', ['spec/SpecCheck2'])
def test_check_uev_not_applied(package, speccheck):
    """uev: unversioned-explicit-version
    1. Test if specfile does not have Provides: tag.
    2. Test if specfile does not have Obsoletes: tag.
    """
    output, test = speccheck
    pkg = get_tested_spec_package(package)
    test.check_spec(pkg)
    out = output.print_results(output.results)
    assert 'W: unversioned-explicit-provides' not in out


@pytest.mark.parametrize('package', ['spec/unversioned-explicit-obsoletes'])
def test_check_unversioned_explicit_obsoletes(package, speccheck):
    """Test if specfile has Obsoletes: tag."""
    output, test = speccheck
    pkg = get_tested_spec_package(package)
    test.check_spec(pkg)
    out = output.print_results(output.results)
    assert 'W: unversioned-explicit-obsoletes Something' in out


@pytest.mark.parametrize('package', ['spec/%autopatch-not-in-prep'])
def test_check_unversioned_explicit_obsoletes_not_found(package, speccheck):
    """Test if specfile has correct Obsoletes: tag
    and Provides: tag in specfile.
    """
    output, test = speccheck
    pkg = get_tested_spec_package(package)
    test.check_spec(pkg)
    out = output.print_results(output.results)
    assert 'W: unversioned-explicit-obsoletes %{name} <= %{version}' not in out
    assert 'W: unversioned-explicit-obsoletes %{name} = %{version}' not in out


@pytest.mark.parametrize('package', ['spec/SpecCheckTemp'])
def test_check_ueo_not_found(package, speccheck):
    """ueo: unversioned-explicit-obsoletes
    Test if specfile does has Obsoletes: /something.
    """
    output, test = speccheck
    pkg = get_tested_spec_package(package)
    test.check_spec(pkg)
    out = output.print_results(output.results)
    assert 'W: unversioned-explicit-obsoletes /something' not in out


@pytest.mark.parametrize('package', ['spec/macro-in-changelog'])
def test_check_macro_in_changelog(package, speccheck):
    """Test if specfile has macro in %changelog."""
    output, test = speccheck
    pkg = get_tested_spec_package(package)
    test.check_spec(pkg)
    out = output.print_results(output.results)
    assert 'W: macro-in-%changelog' in out


@pytest.mark.parametrize('package', ['spec/macro-in-changelog-autochangelog'])
def test_check_autochangelog(package, speccheck):
    """Test usage of %autochangelog macro."""
    output, test = speccheck
    pkg = get_tested_spec_package(package)
    test.check_spec(pkg)
    out = output.print_results(output.results)
    assert 'W: macro-in-%changelog' not in out


@pytest.mark.parametrize('package', ['spec/SpecCheck2'])
def test_check_macro_in_changelog_not_found(package, speccheck):
    """Test if specfile has macro in %changelog
    consisting of %%foo or %+foo or %.foo.
    """
    output, test = speccheck
    pkg = get_tested_spec_package(package)
    test.check_spec(pkg)
    out = output.print_results(output.results)
    assert 'W: macro-in-%changelog' not in out


@pytest.mark.parametrize('package', ['spec/SpecCheckTemp'])
def test_check_macro_in_changelog_not_applied(package, speccheck):
    """Test if specfile does not have macro in %changelog."""
    output, test = speccheck
    pkg = get_tested_spec_package(package)
    test.check_spec(pkg)
    out = output.print_results(output.results)
    assert 'W: macro-in-%changelog' not in out


@pytest.mark.parametrize('package', ['spec/libdir-macro-in-noarch-package'])
def test_check_libdir_macro_in_noarch_package(package, speccheck):
    """Test if specfile has _libdir macro in noarch package."""
    output, test = speccheck
    pkg = get_tested_spec_package(package)
    test.check_spec(pkg)
    out = output.print_results(output.results)
    assert 'W: libdir-macro-in-noarch-package' in out


@pytest.mark.parametrize('package', ['spec/mixed-use-of-spaces-and-tabs'])
def test_check_lmnp_not_applied(package, speccheck):
    """lmnp: libdir-macro-in-noarch-package
    Test if specfile does not have _libdir macro in noarch package.
    """
    output, test = speccheck
    pkg = get_tested_spec_package(package)
    test.check_spec(pkg)
    out = output.print_results(output.results)
    assert 'W: libdir-macro-in-noarch-package' not in out


@pytest.mark.parametrize('package', ['spec/deprecated-grep'])
def test_check_deprecated_grep(package, speccheck):
    """Test if specfile has direct use of grep or egrep or fgrep."""
    output, test = speccheck
    pkg = get_tested_spec_package(package)
    test.check_spec(pkg)
    out = output.print_results(output.results)
    assert 'W: deprecated-grep' in out


@pytest.mark.parametrize('package', ['spec/SpecCheckTemp'])
def test_check_deprecated_grep_not_found(package, speccheck):
    """Test if specfile has grep with -F or -E inside
    package, changelog, depscription, files macro
    """
    output, test = speccheck
    pkg = get_tested_spec_package(package)
    test.check_spec(pkg)
    out = output.print_results(output.results)
    assert 'W: deprecated-grep' not in out


@pytest.mark.parametrize('package', ['spec/SpecCheck2'])
def test_check_deprecated_grep_not_applied(package, speccheck):
    """Test if specfile has no use of egrep/fgrep or egrep/fgrep with -E or -F."""
    output, test = speccheck
    pkg = get_tested_spec_package(package)
    test.check_spec(pkg)
    out = output.print_results(output.results)
    assert 'W: deprecated-grep' not in out


# TODO: Add test for non-standard-Group


@pytest.mark.parametrize('package', ['spec/macro-in-comment'])
def test_check_macro_in_comment(package, speccheck):
    """Test if specfile has macro in comment."""
    output, test = speccheck
    pkg = get_tested_spec_package(package)
    test.check_spec(pkg)
    out = output.print_results(output.results)
    assert 'W: macro-in-comment' in out


@pytest.mark.parametrize('package', ['spec/%autosetup-not-in-prep'])
def test_check_macro_in_comment_not_found(package, speccheck):
    """Test if specfile has comment in macro."""
    output, test = speccheck
    pkg = get_tested_spec_package(package)
    test.check_spec(pkg)
    out = output.print_results(output.results)
    assert 'W: macro-in-comment' not in out


@pytest.mark.parametrize('package', ['spec/SpecCheck2'])
def test_check_macro_in_comment_not_applied(package, speccheck):
    """Test if specfile does not have macro inside a comment."""
    output, test = speccheck
    pkg = get_tested_spec_package(package)
    test.check_spec(pkg)
    out = output.print_results(output.results)
    assert 'W: macro-in-comment' not in out


@pytest.mark.parametrize('package', ['spec/no-buildroot-tag'])
def test_check_no_build_root_tag(package, speccheck):
    """Test if specfile does not have BuildRoot tag."""
    output, test = speccheck
    pkg = get_tested_spec_package(package)
    test.check_spec(pkg)
    out = output.print_results(output.results)
    assert 'W: no-buildroot-tag' in out


@pytest.mark.parametrize('package', ['spec/SpecCheck2'])
def test_check_no_build_root_tag_not_applied(package, speccheck):
    """Test if specfile has BuildRoot tag."""
    output, test = speccheck
    pkg = get_tested_spec_package(package)
    test.check_spec(pkg)
    out = output.print_results(output.results)
    assert 'W: no-buildroot-tag' not in out


@pytest.mark.parametrize('package', ['spec/no-%%%s-section'])
def test_check_no_essential_section(package, speccheck):
    """Test for no-%%%s-section check
    Test if specfile does not have essential section tag.
    """
    output, test = speccheck
    pkg = get_tested_spec_package(package)
    test.check_spec(pkg)
    out = output.print_results(output.results)
    assert 'W: no-%prep-section' in out
    assert 'W: no-%install-section' in out
    assert 'W: no-%build-section' in out


@pytest.mark.parametrize('package', ['spec/SpecCheck2'])
def test_check_no_essential_section_not_applied(package, speccheck):
    """Test for no-%%%s-section check
    Test if specfile has all essential section tag.
    """
    output, test = speccheck
    pkg = get_tested_spec_package(package)
    test.check_spec(pkg)
    out = output.print_results(output.results)
    assert 'W: no-%prep-section' not in out
    assert 'W: no-%install-section' not in out
    assert 'E: superfluous-%clean-section' in out
    assert 'W: no-%build-section' not in out


@pytest.mark.parametrize('package', ['spec/more-than-one-%changelog'])
def test_check_more_than_one_changelog_section(package, speccheck):
    """Test if specfile has more than one changelog section."""
    output, test = speccheck
    pkg = get_tested_spec_package(package)
    test.check_spec(pkg)
    out = output.print_results(output.results)
    assert 'W: more-than-one-%changelog-section' in out


@pytest.mark.parametrize('package', ['spec/SpecCheck2'])
def test_check_mtocs_not_applied(package, speccheck):
    """mtocs: more-than-one-%changelog-section
    Test if specfile does not have more than one changelog section.
    """
    output, test = speccheck
    pkg = get_tested_spec_package(package)
    test.check_spec(pkg)
    out = output.print_results(output.results)
    assert 'W: more-than-one-%changelog-section' not in out


@pytest.mark.parametrize('package', ['spec/lib-package-without-%mklibname'])
def test_check_lib_package_without_mklibname(package, speccheck):
    """Test if specfile has lib pacakge without %mklibname."""
    output, test = speccheck
    pkg = get_tested_spec_package(package)
    test.check_spec(pkg)
    out = output.print_results(output.results)
    assert 'E: lib-package-without-%mklibname' in out


@pytest.mark.parametrize('package', ['spec/SpecCheck2'])
def test_check_lpwm_not_applied(package, speccheck):
    """lpwm: lib-package-without-%mklibname
    Test if specfile does not have lib pacakge without %mklibname."""
    output, test = speccheck
    pkg = get_tested_spec_package(package)
    test.check_spec(pkg)
    out = output.print_results(output.results)
    assert 'E: lib-package-without-%mklibname' not in out


@pytest.mark.parametrize('package', ['spec/depscript-without-disabling-depgen'])
def test_check_depscript_without_disabling_depgen(package, speccheck):
    """Test if specfile has define __find_provides/requires."""
    output, test = speccheck
    pkg = get_tested_spec_package(package)
    test.check_spec(pkg)
    out = output.print_results(output.results)
    assert 'W: depscript-without-disabling-depgen' in out


@pytest.mark.parametrize('package', ['spec/SpecCheckTemp'])
def test_check_depscript_without_disabling_depgen_not_found(package, speccheck):
    """Test if specfile has define __find_provides/requires with
    %define _use_internal_dependency_generator set to 0.
    """
    output, test = speccheck
    pkg = get_tested_spec_package(package)
    test.check_spec(pkg)
    out = output.print_results(output.results)
    assert 'W: depscript-without-disabling-depgen' not in out


@pytest.mark.parametrize('package', ['spec/SpecCheck2'])
def test_check_dwdd_not_applied(package, speccheck):
    """dwdd: depscript-without-disabling-depgen
    Test if specfile does not have define __find_provides/requires."""
    output, test = speccheck
    pkg = get_tested_spec_package(package)
    test.check_spec(pkg)
    out = output.print_results(output.results)
    assert 'W: depscript-without-disabling-depgen' not in out


@pytest.mark.parametrize('package', ['spec/patch-fuzz-is-changed'])
def test_check_patch_fuzz_is_changed(package, speccheck):
    """Test if specfile has internal/default patch fuzz value changed as
    %define _default_patch_fuzz >= 0.
    """
    output, test = speccheck
    pkg = get_tested_spec_package(package)
    test.check_spec(pkg)
    out = output.print_results(output.results)
    assert 'W: patch-fuzz-is-changed' in out


@pytest.mark.parametrize('package', ['spec/SpecCheckTemp'])
def test_check_patch_fuzz_is_changed_not_found(package, speccheck):
    output, test = speccheck
    pkg = get_tested_spec_package(package)
    test.check_spec(pkg)
    out = output.print_results(output.results)
    assert 'W: patch-fuzz-is-changed' not in out


@pytest.mark.parametrize('package', ['spec/macro-in-comment'])
def test_check_patch_fuzz_is_changed_not_applied(package, speccheck):
    output, test = speccheck
    pkg = get_tested_spec_package(package)
    test.check_spec(pkg)
    out = output.print_results(output.results)
    assert 'W: patch-fuzz-is-changed' not in out


@pytest.mark.parametrize('package', ['spec/mixed-use-of-spaces-and-tabs'])
def test_check_mixed_use_of_spaces_and_tabs(package, speccheck):
    """Test if specfile has mix use of space and tabs."""
    output, test = speccheck
    pkg = get_tested_spec_package(package)
    test.check_spec(pkg)
    out = output.print_results(output.results)
    assert 'W: mixed-use-of-spaces-and-tabs' in out


@pytest.mark.parametrize('package', ['spec/SpecCheck2'])
def test_check_mixed_use_of_spaces_and_tabs_not_applied(package, speccheck):
    """Test if specfile does not have mix use of space and tabs."""
    output, test = speccheck
    pkg = get_tested_spec_package(package)
    test.check_spec(pkg)
    out = output.print_results(output.results)
    assert 'W: mixed-use-of-spaces-and-tabs' not in out


@pytest.mark.parametrize('package', ['spec/%ifarch-applied-patch'])
def test_check_ifarch_applied_patch(package, speccheck):
    """Test if specfile has no patch in %ifarch block."""
    output, test = speccheck
    pkg = get_tested_spec_package(package)
    test.check_spec(pkg)
    out = output.print_results(output.results)
    assert 'W: %ifarch-applied-patch' in out


@pytest.mark.parametrize('package', ['spec/mixed-use-of-spaces-and-tabs'])
def test_check_ifarch_applied_not_enforced(package, speccheck):
    """Test if specfile has patch in %ifarch block."""
    output, test = speccheck
    pkg = get_tested_spec_package(package)
    test.check_spec(pkg)
    out = output.print_results(output.results)
    assert 'W: %ifarch-applied-patch' not in out


@pytest.mark.parametrize('package', ['spec/patch-not-applied'])
def test_check_patch_not_applied(package, speccheck):
    """Test if specfile does not have all patch applied."""
    output, test = speccheck
    pkg = get_tested_spec_package(package)
    test.check_spec(pkg)
    out = output.print_results(output.results)
    assert 'W: patch-not-applied' in out


@pytest.mark.parametrize('package', ['spec/mixed-use-of-spaces-and-tabs'])
def test_check_patch_not_found(package, speccheck):
    """Test if specfile have all patch applied by %autopatch."""
    output, test = speccheck
    pkg = get_tested_spec_package(package)
    test.check_spec(pkg)
    out = output.print_results(output.results)
    assert 'W: patch-not-applied' not in out


@pytest.mark.parametrize('package', ['spec/mixed-use-of-spaces-and-tabs'])
def test_check_patch_not_applied_not_enforced(package, speccheck):
    """Test if specfile has all patch applied."""
    output, test = speccheck
    pkg = get_tested_spec_package(package)
    test.check_spec(pkg)
    out = output.print_results(output.results)
    assert 'W: patch-not-applied' not in out


# TODO: Add specfile-error test.


@pytest.mark.parametrize('package', ['spec/SpecCheck2'])
def test_check_invalid_url(package, speccheck):
    """Test if specfile has invalid url."""
    output, test = speccheck
    pkg = get_tested_spec_package(package)
    test.check_spec(pkg)
    out = output.print_results(output.results)
    assert 'W: invalid-url' in out


@pytest.mark.parametrize('package', ['spec/mixed-use-of-spaces-and-tabs'])
def test_check_invalid_url_not_applied(package, speccheck):
    """Test if specfile does not have invalid url."""
    output, test = speccheck
    pkg = get_tested_spec_package(package)
    test.check_spec(pkg)
    out = output.print_results(output.results)
    assert 'W: invalid-url' not in out


<<<<<<< HEAD
@pytest.mark.parametrize('package', ['spec/suse-version'])
def test_suse_version(package, speccheck):
=======
@pytest.mark.parametrize('package', ['spec/python-setup-test'])
def test_python_setup_test(package, speccheck):
    """Test if specfile has deprecated use of 'setup.py test'."""
>>>>>>> 9efe21c3
    output, test = speccheck
    pkg = get_tested_spec_package(package)
    test.check_spec(pkg)
    out = output.print_results(output.results)
<<<<<<< HEAD
    assert 'E: obsolete-suse-version-check 123' in out
    assert 'E: obsolete-suse-version-check 567' in out
    assert 'E: invalid-suse-version-check 123456789' in out
    assert 'E: invalid-suse-version-check 56789' in out
=======
    assert 'W: python-setup-test' in out
>>>>>>> 9efe21c3
<|MERGE_RESOLUTION|>--- conflicted
+++ resolved
@@ -1094,23 +1094,18 @@
     assert 'W: invalid-url' not in out
 
 
-<<<<<<< HEAD
-@pytest.mark.parametrize('package', ['spec/suse-version'])
-def test_suse_version(package, speccheck):
-=======
 @pytest.mark.parametrize('package', ['spec/python-setup-test'])
 def test_python_setup_test(package, speccheck):
     """Test if specfile has deprecated use of 'setup.py test'."""
->>>>>>> 9efe21c3
-    output, test = speccheck
-    pkg = get_tested_spec_package(package)
-    test.check_spec(pkg)
-    out = output.print_results(output.results)
-<<<<<<< HEAD
+    assert 'W: python-setup-test' in out
+
+@pytest.mark.parametrize('package', ['spec/suse-version'])
+def test_suse_version(package, speccheck):
+    output, test = speccheck
+    pkg = get_tested_spec_package(package)
+    test.check_spec(pkg)
+    out = output.print_results(output.results)
     assert 'E: obsolete-suse-version-check 123' in out
     assert 'E: obsolete-suse-version-check 567' in out
     assert 'E: invalid-suse-version-check 123456789' in out
-    assert 'E: invalid-suse-version-check 56789' in out
-=======
-    assert 'W: python-setup-test' in out
->>>>>>> 9efe21c3
+    assert 'E: invalid-suse-version-check 56789' in out