--- conflicted
+++ resolved
@@ -188,20 +188,18 @@
 The python setup.py test subcommand is deprecated and should be replaced with a
 modern testing tool like %pytest or %pyunittest discover -v.
 """
-<<<<<<< HEAD
-obsolete-suse-version-check="""
-The specfile contains a comparison of %suse_version against a suse release
-that is no longer in maintenance. Consider removing obsolete parts of your
-spec file to make it more readable.
-"""
-invalid-suse-version-check="""
-The specfile contains a comparison of %suse_version against a suse release
-that does not exist. Please double check.
-=======
 python-module-def="""
 The spec file contains a conditional definition of python_module macro, this
 macro is present in recent versions of python-rpm-macros.
 The following conditional python_module macro definition can be removed:
 %{?!python_module:%define python_module() python-%{**} python3-%{**}}
->>>>>>> a2acb99e
+"""
+obsolete-suse-version-check="""
+The specfile contains a comparison of %suse_version against a suse release
+that is no longer in maintenance. Consider removing obsolete parts of your
+spec file to make it more readable.
+"""
+invalid-suse-version-check="""
+The specfile contains a comparison of %suse_version against a suse release
+that does not exist. Please double check.
 """